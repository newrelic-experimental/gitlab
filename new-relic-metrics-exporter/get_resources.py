import json
from datetime import datetime, timedelta, date, timezone
import pytz
import zulu
from opentelemetry.sdk.resources import Resource
from otel import get_logger, create_resource_attributes
from custom_parsers import parse_attributes, parse_metrics_attributes
from otel import get_logger, get_meter, create_resource_attributes
from custom_parsers import parse_attributes
from opentelemetry.instrumentation.logging import LoggingInstrumentor
from opentelemetry.sdk.resources import SERVICE_NAME
import re
from global_variables import *
import requests
import logging
import asyncio
import time
import concurrent.futures
from concurrent.futures import wait

LoggingInstrumentor().instrument(set_logging_format=True, log_level=logging.INFO)

# Global settings for logger,tracer,meter
global_resource_attributes = {
    "instrumentation.name": "gitlab-integration",
    "gitlab.source": "gitlab-metrics-exporter",
}
global_resource = Resource(attributes=global_resource_attributes)

# Global logger
global_logger = get_logger(endpoint, headers, global_resource, "global_logger")


# Global meter
global_meter = get_meter(endpoint, headers, global_resource, "global_meter")
gitlab_pipelines_duration = global_meter.create_up_down_counter(
    "gitlab_pipelines.duration"
)
gitlab_pipelines_queued_duration = global_meter.create_up_down_counter(
    "gitlab_pipelines.queued_duration"
)
gitlab_jobs_duration = global_meter.create_up_down_counter("gitlab_jobs.duration")
gitlab_jobs_queued_duration = global_meter.create_up_down_counter(
    "gitlab_jobs.queued_duration"
)


def get_runners():
    try:
        # runners = gl.runners.list() #obtains the list available runners to this user(https://python-gitlab.readthedocs.io/en/stable/gl_objects/runners.html)
        # runners = gl.runners_all.list() #Get a list of all runners in the GitLab instance (specific and shared). Access is restricted to users with administrator access.(https://python-gitlab.readthedocs.io/en/stable/gl_objects/runners.html)
        # init runners var
        runners = []
        if GLAB_RUNNERS_INSTANCE:
            runners = gl.runners_all.list(get_all=True)
            if "all" in GLAB_RUNNERS_SCOPE and len(GLAB_RUNNERS_SCOPE) == 1:
                runners = gl.runners_all.list(get_all=True)
            else:
                for scope in GLAB_RUNNERS_SCOPE:
                    runners.extend(gl.runners_all.list(scope=scope, get_all=True))
        else:
            if "all" in GLAB_RUNNERS_SCOPE and len(GLAB_RUNNERS_SCOPE) == 1:
                runners = gl.runners.list(get_all=True)
            else:
                for scope in GLAB_RUNNERS_SCOPE:
                    runners.extend(gl.runners.list(scope=scope, get_all=True))

            if len(runners) == 0:
                print(
                    "Number of runners found available to this user is",
                    len(runners),
                    "not exporting any runner data",
                )
            else:
                for runner in runners:
                    runner_json = json.loads(runner.to_json())
                    runner_attributes = create_resource_attributes(
                        parse_attributes(runner_json), GLAB_SERVICE_NAME
                    )
                    runner_attributes.update({"gitlab.resource.type": "runner"})
                    # Send runner data as log events with attributes
                    msg = "Runner: " + str(runner_json["id"])
                    global_logger._log(
                        level=logging.INFO, msg=msg, extra=runner_attributes, args=""
                    )
                    print("Log events sent for runner: " + str(runner_json["id"]))

    except Exception as e:
        print("Unable to obtain runners due to ", str(e))


async def grab_data(project):
    try:
        # Collect project information
        GLAB_SERVICE_NAME = (
            str((project.attributes.get("name_with_namespace")))
            .lower()
            .replace(" ", "")
        )
        project_json = json.loads(project.to_json())
        # Check if we should export only data for specific groups/projects
        if GLAB_EXPORT_PATHS_ALL or (
            paths and str(project_json["namespace"]["full_path"]) in paths
        ):
            if re.search(str(GLAB_EXPORT_PROJECTS_REGEX), project_json["name"]):
                try:
                    print(
                        "Project: "
                        + str((project.attributes.get("name_with_namespace")))
                        .lower()
                        .replace(" ", "")
                        + " matched configuration, collecting data..."
                    )
                    project_id = json.loads(project.to_json())["id"]
                    GLAB_SERVICE_NAME = (
                        str((project.attributes.get("name_with_namespace")))
                        .lower()
                        .replace(" ", "")
                    )
                    await asyncio.gather(
                        get_pipelines(project, project_id, GLAB_SERVICE_NAME)
                    )
                    await asyncio.gather(
                        get_deployments(project, project_id, GLAB_SERVICE_NAME)
                    )
                    await asyncio.gather(
                        get_environments(project, project_id, GLAB_SERVICE_NAME)
                    )
                    await asyncio.gather(
                        get_releases(project, project_id, GLAB_SERVICE_NAME)
                    )
                    if q.qsize() != 0:
                        while q.qsize() > 0:
                            data = q.get()
                            if data[3] == "deployment":
                                parse_deployment(data)
                            elif data[3] == "environment":
                                parse_environment(data)
                            elif data[3] == "release":
                                parse_release(data)
                            elif data[3] == "pipeline":
                                parse_pipeline(data)
                            elif data[3] == "job":
                                parse_job(data)
                            # To bypass issues with overloading global logger with too much data
                            time.sleep(0.05)
                except Exception as e:
                    print(
                        str(e)
                        + " -> Failed to collect data for project:  "
                        + str((project.attributes.get("name_with_namespace")))
                        .lower()
                        .replace(" ", "")
                        + " check your configuration.",
                        project_json,
                    )
                if GLAB_DORA_METRICS:
                    try:
                        get_dora_metrics(project)
                    except Exception as e:
                        print("Unable to obtain DORA metrics ", e)
                # If we don't need to export all projects each time
                if zulu.parse(project_json["last_activity_at"]) >= (
                    datetime.now(timezone.utc).replace(tzinfo=pytz.utc)
                    - timedelta(minutes=int(GLAB_EXPORT_LAST_MINUTES))
                ):
                    # Send project information as log events with attributes
                    c_attributes = create_resource_attributes(
                        parse_attributes(project_json), GLAB_SERVICE_NAME
                    )
                    c_attributes.update({"gitlab.resource.type": "project"})
                    msg = (
                        "Project: "
                        + str(project_json["id"])
                        + " - "
                        + str(GLAB_SERVICE_NAME)
                    )
                    global_logger._log(
                        level=logging.INFO, msg=msg, extra=c_attributes, args=""
                    )
                    print(
                        "Log events sent for project: "
                        + str(project_json["id"])
                        + " - "
                        + str(GLAB_SERVICE_NAME)
                    )
            else:
                print(
                    "No project name matched configured regex "
                    + '"'
                    + str(GLAB_EXPORT_PROJECTS_REGEX)
                    + '" in paths '
                    + '"'
                    + str(paths)
                    + '"'
                )
    except Exception as e:
        print(
            str(e)
            + " -> ERROR obtaining data for project:  "
            + str((project.attributes.get("name_with_namespace")))
            .lower()
            .replace(" ", "")
        )


def get_dora_metrics(current_project):
    GLAB_SERVICE_NAME = (
        str((current_project.attributes.get("name_with_namespace")))
        .lower()
        .replace(" ", "")
    )
    project_id = json.loads(current_project.to_json())["id"]
    today = date.today() - timedelta(days=1)
    deployment_frequency = (
        str(GLAB_ENDPOINT)
        + "/api/v4/projects/"
        + str(project_id)
        + "/dora/metrics?metric=deployment_frequency&start_date="
        + str(today)
    )
    lead_time_for_changes = (
        str(GLAB_ENDPOINT)
        + "/api/v4/projects/"
        + str(project_id)
        + "/dora/metrics?metric=lead_time_for_changes&start_date"
        + str(today)
    )
    time_to_restore_service = (
        str(GLAB_ENDPOINT)
        + "/api/v4/projects/"
        + str(project_id)
        + "/dora/metrics?metric=time_to_restore_service&start_date"
        + str(today)
    )
    change_failure_rate = (
        str(GLAB_ENDPOINT)
        + "/api/v4/projects/"
        + str(project_id)
        + "/dora/metrics?metric=change_failure_rate&start_date"
        + str(today)
    )
    metrics = {
        "deployment_frequency": deployment_frequency,
        "lead_time_for_changes": lead_time_for_changes,
        "time_to_restore_service": time_to_restore_service,
        "change_failure_rate": change_failure_rate,
    }
    req_headers = {
        "PRIVATE-TOKEN": GLAB_TOKEN,
    }
    attributes_dora_metrics = {
        SERVICE_NAME: GLAB_SERVICE_NAME,
        "instrumentation.name": "gitlab-integration",
        "gitlab.source": "gitlab-metrics-exporter",
        "gitlab.resource.type": "dora-metrics",
        "project.id": project_id,
        "namespace.path": json.loads(current_project.to_json())["namespace"]["path"],
        "namespace.kind": json.loads(current_project.to_json())["namespace"]["kind"],
        "url": json.loads(current_project.to_json())["web_url"],
    }
    dora_metrics_resource = Resource(attributes=attributes_dora_metrics)
    meter = get_meter(endpoint, headers, dora_metrics_resource, str(project_id))
    for metric in metrics:
        r = requests.get(metrics[metric], headers=req_headers)
        dora = meter.create_counter("gitlab_dora_" + str(metric))
        if r.status_code == 200 and len(r.text) > 2:
            # Create metrics we want to populate
            res = json.loads(r.text)
            for i in range(len(res)):
                if res[i]["value"] is not None:
                    if metric == "change_failure_rate":
                        dora.add(
                            res[i]["value"] * 100,
                            attributes={"date": str(res[i]["date"])},
                        )
                    else:
                        dora.add(
                            res[i]["value"], attributes={"date": str(res[i]["date"])}
                        )
                else:
                    dora.add(0, attributes={"date": str(res[i]["date"])})


def parse_deployment(data):
    deployment_json = data[0]
    project_id = data[1]
    GLAB_SERVICE_NAME = data[2]
    try:
        deployment_attributes = create_resource_attributes(
            parse_attributes(deployment_json), GLAB_SERVICE_NAME
        )
        deployment_attributes.update({"gitlab.resource.type": "deployment"})
        # Send deployment data as log events with attributes
        msg = (
            "Deployment: "
            + str(deployment_json["id"])
            + " from project: "
            + str(project_id)
            + " - "
            + str(GLAB_SERVICE_NAME)
        )
        global_logger._log(
            level=logging.INFO, msg=msg, extra=deployment_attributes, args=""
        )
        print(
            "Log events sent for deployment: "
            + str(deployment_json["id"])
            + " from project: "
            + str(project_id)
            + " - "
            + str(GLAB_SERVICE_NAME)
        )
    except Exception as e:
        print(
            "Failed to obtain deployments for project", project_id, " due to error ", e
        )


async def get_deployments(current_project, project_id, GLAB_SERVICE_NAME):
    global q
    deployments = current_project.deployments.list(
        get_all=True, order_by="created_at", sort="desc"
    )
    deployments_matching = 0
    if len(deployments) > 0:  # check if there are deployments in this project
        for deployment in deployments:
            deployment_json = json.loads(deployment.to_json())
            if zulu.parse(deployment_json["created_at"]) >= (
                datetime.now(timezone.utc).replace(tzinfo=pytz.utc)
                - timedelta(minutes=int(GLAB_EXPORT_LAST_MINUTES))
            ):
                q.put([deployment_json, project_id, GLAB_SERVICE_NAME, "deployment"])
                deployments_matching += 1
            else:
                break
        print("Number of deployments found", str(len(deployments)))
        print(
            "Number of deployments that matched export configuration",
            str(deployments_matching),
        )


def parse_environment(data):
    environment_json = data[0]
    project_id = data[1]
    GLAB_SERVICE_NAME = data[2]
    try:
        environment_attributes = create_resource_attributes(
            parse_attributes(environment_json), GLAB_SERVICE_NAME
        )
        environment_attributes.update({"gitlab.resource.type": "environment"})
        # Send environment data as log events with attributes
        msg = (
            "Environment: "
            + str(environment_json["id"])
            + " from project: "
            + str(project_id)
            + " - "
            + str(GLAB_SERVICE_NAME)
        )
        global_logger._log(
            level=logging.INFO, msg=msg, extra=environment_attributes, args=""
        )
        print(
            "Log events sent for environment: "
            + str(environment_json["id"])
            + " from project: "
            + str(project_id)
            + " - "
            + str(GLAB_SERVICE_NAME)
        )
    except Exception as e:
        print(
            "Failed to obtain environments for project", project_id, " due to error ", e
        )


async def get_environments(current_project, project_id, GLAB_SERVICE_NAME):
    global q
    environments = current_project.environments.list(get_all=True)
    if len(environments) > 0:  # check if there are environments in this project
        for environment in environments:
            environment_json = json.loads(environment.to_json())
            # we should send data for every environment each time
            q.put([environment_json, project_id, GLAB_SERVICE_NAME, "environment"])

        print("Number of environments found", str(len(environments)))
    else:
        print("No environments found in project ", str(project_id))


def parse_release(data):
    release_json = data[0]
    project_id = data[1]
    GLAB_SERVICE_NAME = data[2]
    try:
        release_attributes = create_resource_attributes(
            parse_attributes(release_json), GLAB_SERVICE_NAME
        )
        release_attributes.update({"gitlab.resource.type": "release"})
        # Send releases data as log events with attributes
        msg = (
            "Release: "
            + str(release_json["tag_name"])
            + " from project: "
            + str(project_id)
            + " - "
            + str(GLAB_SERVICE_NAME)
        )
        global_logger._log(
            level=logging.INFO, msg=msg, extra=release_attributes, args=""
        )
        print(
            "Log events sent for release: "
            + str(release_json["tag_name"])
            + " from project: "
            + str(project_id)
            + " - "
            + str(GLAB_SERVICE_NAME)
        )
    except Exception as e:
        print(
            "Failed to obtain environments for project", project_id, " due to error ", e
        )


async def get_releases(current_project, project_id, GLAB_SERVICE_NAME):
    global q
    releases = current_project.releases.list(
        get_all=True, order_by="created_at", sort="desc"
    )
    releases_matching = 0
    if len(releases) > 0:  # check if there are releases in this project
        for release in releases:
            release_json = json.loads(release.to_json())
            if zulu.parse(release_json["created_at"]) >= (
                datetime.now(timezone.utc).replace(tzinfo=pytz.utc)
                - timedelta(minutes=int(GLAB_EXPORT_LAST_MINUTES))
            ):
                q.put([release_json, project_id, GLAB_SERVICE_NAME, "release"])
                releases_matching += 1
            else:
                break

        print("Number of releases found", str(len(releases)))
        print(
            "Number of releases that matched export configuration",
            str(releases_matching),
        )


def parse_pipeline(data):
    pipeline_json = json.loads(data[0].to_json())
    project_id = data[1]
    GLAB_SERVICE_NAME = data[2]
    pipeline_id = pipeline_json["id"]
    try:
        attributes_pip = {"gitlab.resource.type": "pipeline"}
        # Grab pipeline attributes
        current_pipeline_attributes = create_resource_attributes(
            parse_attributes(pipeline_json), GLAB_SERVICE_NAME
        )
        # Check wich dimension to set on each metric
        currrent_pipeline_metrics_attributes = parse_metrics_attributes(
            current_pipeline_attributes
        )
        currrent_pipeline_metrics_attributes[2].update(attributes_pip)
        # Update attributes for the log events
        current_pipeline_attributes.update(attributes_pip)
        # Send pipeline metrics with configured dimensions
        gitlab_pipelines_duration.add(
            float(currrent_pipeline_metrics_attributes[0]),
            currrent_pipeline_metrics_attributes[2],
        )
        gitlab_pipelines_queued_duration.add(
            float(currrent_pipeline_metrics_attributes[1]),
            currrent_pipeline_metrics_attributes[2],
        )
        # Send pipeline data as log events with attributes
        msg = (
            "Pipeline: "
            + str(pipeline_id)
            + " - "
            + "from project: "
            + str(project_id)
            + " - "
            + str(GLAB_SERVICE_NAME)
        )
        global_logger._log(
            level=logging.INFO, msg=msg, extra=current_pipeline_attributes, args=""
        )
        print(
            "Metrics sent for pipeline: "
            + str(pipeline_id)
            + " - "
            + "from project: "
            + str(project_id)
            + " - "
            + str(GLAB_SERVICE_NAME)
        )
        print(
            "Log events sent for pipeline: "
            + str(pipeline_id)
            + " - "
            + "from project: "
            + str(project_id)
            + " - "
            + str(GLAB_SERVICE_NAME)
        )
    except Exception as e:
        print("Failed to obtain pipelines for project", project_id, " due to error ", e)


def grab_pipeline_data(pipelineobject, current_project, project_id, GLAB_SERVICE_NAME):
    global q
    pipeline = current_project.pipelines.get(pipelineobject.id)
    q.put([pipeline, project_id, GLAB_SERVICE_NAME, "pipeline"])


async def get_pipelines(current_project, project_id, GLAB_SERVICE_NAME):
    print(
        "Gathering pipeline data for project "
        + str(project_id)
        + " this may take while..."
    )
    pipelines = current_project.pipelines.list(
        iterator=True,
        per_page=100,
        updated_after=str(
            (
                datetime.now(timezone.utc).replace(tzinfo=pytz.utc)
                - timedelta(minutes=int(GLAB_EXPORT_LAST_MINUTES))
            )
        ),
    )
    print(
        "Found",
        len(pipelines),
        "pipelines",
        "in project",
        project_id,
        "processsing please wait...",
    )
    if len(pipelines) > 0:  # check if there are pipelines in this project
        # setting workers to 5 due to gitlab api limits
        with concurrent.futures.ThreadPoolExecutor(max_workers=5) as executor:
            for pipelineobject in pipelines:
                executor.submit(
                    grab_pipeline_data,
                    pipelineobject,
                    current_project,
                    project_id,
                    GLAB_SERVICE_NAME,
                )
                executor.submit(
                    get_jobs,
                    pipelineobject,
                    current_project,
                    project_id,
                    GLAB_SERVICE_NAME,
                )


def parse_job(data):
    job_json = data[0]
    project_id = data[1]
    GLAB_SERVICE_NAME = data[2]
    current_pipeline_json = data[4]
    try:
        # Grab job attributes
        current_job_attributes = create_resource_attributes(
            parse_attributes(job_json), GLAB_SERVICE_NAME
        )
        attributes_j = {"gitlab.resource.type": "job"}
        # Check wich dimension to set on each metric
        job_metrics_attributes = parse_metrics_attributes(current_job_attributes)
        job_metrics_attributes[2].update(attributes_j)
        # Update attributes for the log events
        current_job_attributes.update(attributes_j)
        # Send job metrics with configured dimensions
        gitlab_jobs_duration.add(
            float(job_metrics_attributes[0]), job_metrics_attributes[2]
        )
        gitlab_jobs_queued_duration.add(
            float(job_metrics_attributes[1]), job_metrics_attributes[2]
        )
        # Send job data as log events with attributes
        msg = (
            "Job: "
            + str(job_json["id"])
            + " - "
            + "from project: "
            + str(project_id)
            + " - "
            + str(GLAB_SERVICE_NAME)
        )
        global_logger._log(
            level=logging.INFO, msg=msg, extra=current_job_attributes, args=""
        )
        print(
            "Metrics sent for job: "
            + str(job_json["id"])
            + " for pipeline: "
            + str(current_pipeline_json["id"])
            + " from project: "
            + str(project_id)
            + " - "
            + str(GLAB_SERVICE_NAME)
        )
        print(
            "Log events sent for job: "
            + str(job_json["id"])
            + " for pipeline: "
            + str(current_pipeline_json["id"])
            + " from project: "
            + str(project_id)
            + " - "
            + str(GLAB_SERVICE_NAME)
        )

    except Exception as e:
        print("Failed to obtain jobs for project", project_id, " due to error ", e)


def get_jobs(pipelineobject, current_project, project_id, GLAB_SERVICE_NAME):
    global q
    current_pipeline = current_project.pipelines.get(pipelineobject.id)
    jobs = current_pipeline.jobs.list(get_all=True)
    current_pipeline_json = json.loads(current_pipeline.to_json())
    if len(jobs) > 0:
        # Collect job information
<<<<<<< HEAD
        exclude_jobs = []
        if "GLAB_EXCLUDE_JOBS" in os.environ:
            exclude_jobs = [
                j.strip().lower()
                for j in os.getenv("GLAB_EXCLUDE_JOBS", "").split(",")
                if j.strip()
            ]
        for job in jobs:
            job_json = json.loads(job.to_json())
            job_name = str(job_json.get("name", "")).lower()
            job_stage = str(job_json.get("stage", "")).lower()
            if job_stage in ["new-relic-exporter", "new-relic-metrics-exporter"]:
                continue
            if job_name in exclude_jobs or job_stage in exclude_jobs:
                continue
            if zulu.parse(job_json["created_at"]) >= (
=======
        for job in jobs:
            # Ensure we don't export data for exporters jobs and only export jobs that have been created in the last GLAB_EXPORT_LAST_MINUTES minutes
            job_json = json.loads(job.to_json())
            if (job_json["stage"]) not in [
                "new-relic-exporter",
                "new-relic-metrics-exporter",
            ] and zulu.parse(job_json["created_at"]) >= (
>>>>>>> 83bc57bd
                datetime.now(timezone.utc).replace(tzinfo=pytz.utc)
                - timedelta(minutes=int(GLAB_EXPORT_LAST_MINUTES))
            ):
                q.put(
                    [
                        job_json,
                        project_id,
                        GLAB_SERVICE_NAME,
                        "job",
                        current_pipeline_json,
                    ]
                )<|MERGE_RESOLUTION|>--- conflicted
+++ resolved
@@ -629,8 +629,6 @@
     jobs = current_pipeline.jobs.list(get_all=True)
     current_pipeline_json = json.loads(current_pipeline.to_json())
     if len(jobs) > 0:
-        # Collect job information
-<<<<<<< HEAD
         exclude_jobs = []
         if "GLAB_EXCLUDE_JOBS" in os.environ:
             exclude_jobs = [
@@ -646,16 +644,14 @@
                 continue
             if job_name in exclude_jobs or job_stage in exclude_jobs:
                 continue
-            if zulu.parse(job_json["created_at"]) >= (
-=======
-        for job in jobs:
-            # Ensure we don't export data for exporters jobs and only export jobs that have been created in the last GLAB_EXPORT_LAST_MINUTES minutes
-            job_json = json.loads(job.to_json())
-            if (job_json["stage"]) not in [
-                "new-relic-exporter",
-                "new-relic-metrics-exporter",
-            ] and zulu.parse(job_json["created_at"]) >= (
->>>>>>> 83bc57bd
+            if zulu.parse(job_json["created_at"]) >= datetime.now(timezone.utc).replace(tzinfo=pytz.utc) - timedelta(minutes=int(GLAB_EXPORT_LAST_MINUTES)):
+                q.put([
+                    job_json,
+                    project_id,
+                    GLAB_SERVICE_NAME,
+                    "job",
+                    current_pipeline_json,
+                ])
                 datetime.now(timezone.utc).replace(tzinfo=pytz.utc)
                 - timedelta(minutes=int(GLAB_EXPORT_LAST_MINUTES))
             ):
