import json
import logging
import os
from custom_parsers import do_parse, do_time, grab_span_att_vars, parse_attributes
from opentelemetry import trace
from opentelemetry.instrumentation.logging import LoggingInstrumentor
from opentelemetry.sdk.resources import SERVICE_NAME, Resource
from opentelemetry.trace import Status, StatusCode
from otel import create_resource_attributes, get_logger, get_tracer
from global_variables import *
import re


def send_to_nr():
    # Set local variables
    project_id = os.getenv("CI_PROJECT_ID")
    pipeline_id = os.getenv("CI_PARENT_PIPELINE")

    # Set gitlab project/pipeline/jobs details
    project = gl.projects.get(project_id)
    pipeline = project.pipelines.get(pipeline_id)
    GLAB_SERVICE_NAME = (
        str((project.attributes.get("name_with_namespace"))).lower().replace(" ", "")
    )

    try:
        jobs = pipeline.jobs.list(get_all=True)
        job_lst = []
<<<<<<< HEAD
        # Exclude jobs by stage and by GLAB_EXCLUDE_JOBS env var
        exclude_jobs = []
        if "GLAB_EXCLUDE_JOBS" in os.environ:
            exclude_jobs = [
                j.strip().lower()
                for j in os.getenv("GLAB_EXCLUDE_JOBS", "").split(",")
                if j.strip()
            ]
        for job in jobs:
            job_json = json.loads(job.to_json())
            job_name = str(job_json.get("name", "")).lower()
            job_stage = str(job_json.get("stage", "")).lower()
            if job_stage in ["new-relic-exporter", "new-relic-metrics-exporter"]:
                continue
            if job_name in exclude_jobs or job_stage in exclude_jobs:
                continue
            job_lst.append(job_json)
        if len(job_lst) == 0:
            print("No data to export, all jobs excluded or are exporters")
            exit(0)
=======
        # Ensure we don't export data for new relic exporters
        for job in jobs:
            job_json = json.loads(job.to_json())
            if str(job_json["stage"]).lower() not in [
                "new-relic-exporter",
                "new-relic-metrics-exporter",
            ]:
                job_lst.append(job_json)

        if len(job_lst) == 0:
            print(
                "No data to export, assuming this pipeline jobs are new relic exporters"
            )
            exit(0)

>>>>>>> 83bc57bd
    except Exception as e:
        print(e)

    # Set variables to use for OTEL metrics and logs exporters
    global_resource = Resource(
        attributes={
            SERVICE_NAME: GLAB_SERVICE_NAME,
            "instrumentation.name": "gitlab-integration",
            "pipeline_id": str(os.getenv("CI_PARENT_PIPELINE")),
            "project_id": str(os.getenv("CI_PROJECT_ID")),
            "gitlab.source": "gitlab-exporter",
            "gitlab.resource.type": "span",
        }
    )

    LoggingInstrumentor().instrument(set_logging_format=True, log_level=logging.INFO)

    # Create global tracer to export traces to NR
    tracer = get_tracer(endpoint, headers, global_resource, "tracer")

    # Configure env variables as span attributes
    GLAB_LOW_DATA_MODE = False
    # Check if we should run on low_data_mode
    if (
        "GLAB_LOW_DATA_MODE" in os.environ
        and os.getenv("GLAB_LOW_DATA_MODE").lower() == "true"
    ):
        GLAB_LOW_DATA_MODE = True

    if GLAB_LOW_DATA_MODE:
        atts = {}
    else:
        atts = grab_span_att_vars()

    # Configure spans
    pipeline_json = json.loads(pipeline.to_json())

    # Create a new root span(use start_span to manually end span with timestamp)
    p_parent = tracer.start_span(
        name=GLAB_SERVICE_NAME + " - pipeline: " + os.getenv("CI_PARENT_PIPELINE"),
        attributes=atts,
        start_time=do_time(str(pipeline_json["started_at"])),
        kind=trace.SpanKind.SERVER,
    )
    try:
        if GLAB_LOW_DATA_MODE:
            pass
        else:
            # Grab pipeline attributes
            pipeline_attributes = parse_attributes(pipeline_json)
            pipeline_attributes.update(atts)
            p_parent.set_attributes(pipeline_attributes)

        if pipeline_json["status"] == "failed":
            p_parent.set_status(
                Status(StatusCode.ERROR, "Pipeline failed, check jobs for more details")
            )

        # Set the current span in context(parent)
        pcontext = trace.set_span_in_context(p_parent)
        for job in job_lst:
            # Set job level tracer and logger
            resource_attributes = {
                SERVICE_NAME: GLAB_SERVICE_NAME,
                "pipeline_id": str(os.getenv("CI_PARENT_PIPELINE")),
                "project_id": str(os.getenv("CI_PROJECT_ID")),
                "job_id": str(job["id"]),
                "instrumentation.name": "gitlab-integration",
                "gitlab.source": "gitlab-exporter",
                "gitlab.resource.type": "span",
            }
            if GLAB_LOW_DATA_MODE:
                pass
            else:
                job_attributes = parse_attributes(job)
                resource_attributes.update(
                    create_resource_attributes(job_attributes, GLAB_SERVICE_NAME)
                )
            resource_log = Resource(attributes=resource_attributes)
            job_tracer = get_tracer(endpoint, headers, resource_log, "job_tracer")
            try:
                if (job["status"]) == "skipped":
                    # Create a new child span for every valid job, set it as the current span in context
                    child = job_tracer.start_span(
                        name="Stage: "
                        + str(job["name"])
                        + " - job_id: "
                        + str(job["id"])
                        + "- SKIPPED",
                        context=pcontext,
                        kind=trace.SpanKind.CONSUMER,
                    )
                    child.end()
                else:
                    # Create a new child span for every valid job, set it as the current span in context
                    child = job_tracer.start_span(
                        name="Stage: "
                        + str(job["name"])
                        + " - job_id: "
                        + str(job["id"]),
                        start_time=do_time(job["started_at"]),
                        context=pcontext,
                        kind=trace.SpanKind.CONSUMER,
                    )
                    with trace.use_span(child, end_on_exit=False):
                        try:
                            ansi_escape = re.compile(
                                r"\x1B(?:[@-Z\\-_]|\[[0-?]*[ -/]*[@-~])"
                            )
                            if job["status"] == "failed":
                                current_job = project.jobs.get(job["id"], lazy=True)
                                with open("job.log", "wb") as f:
                                    current_job.trace(streamed=True, action=f.write)
                                with open("job.log", "rb") as f:
                                    log_data = ""
                                    for string in f:
                                        log_data += str(
                                            ansi_escape.sub(
                                                "",
                                                str(string.decode("utf-8", "ignore")),
                                            )
                                        )

                                match = log_data.split("ERROR: Job failed: ")
                                if do_parse(match):
                                    child.set_status(
                                        Status(StatusCode.ERROR, str(match[1]))
                                    )
                                else:
                                    child.set_status(
                                        Status(
                                            StatusCode.ERROR, str(job["failure_reason"])
                                        )
                                    )
                            if GLAB_LOW_DATA_MODE:
                                pass
                            else:
                                child.set_attributes(parse_attributes(job))

                            if GLAB_EXPORT_LOGS:
                                try:
                                    if job["status"] == "failed":
                                        pass
                                    else:
                                        with open("job.log", "wb") as f:
                                            current_job = project.jobs.get(
                                                job["id"], lazy=True
                                            )
                                            current_job.trace(
                                                streamed=True, action=f.write
                                            )
                                    with open("job.log", "rb") as f:
                                        err = False
                                        for string in f:
                                            if string.decode("utf-8").startswith(
                                                "ERROR:"
                                            ):
                                                err = True

                                    with open("job.log", "rb") as f:
                                        resource_attributes_base = {
                                            SERVICE_NAME: GLAB_SERVICE_NAME,
                                            "pipeline_id": str(
                                                os.getenv("CI_PARENT_PIPELINE")
                                            ),
                                            "project_id": str(
                                                os.getenv("CI_PROJECT_ID")
                                            ),
                                            "job_id": str(job["id"]),
                                            "instrumentation.name": "gitlab-integration",
                                            "gitlab.source": "gitlab-exporter",
                                            "gitlab.resource.type": "span",
                                            "stage.name": str(job["stage"]),
                                        }
                                        if err:
                                            count = 1
                                            for string in f:
                                                txt = str(
                                                    ansi_escape.sub(
                                                        " ",
                                                        str(
                                                            string.decode(
                                                                "utf-8", "ignore"
                                                            )
                                                        ),
                                                    )
                                                )
                                                if (
                                                    string.decode("utf-8") != "\n"
                                                    and len(txt) > 2
                                                ):
                                                    if count == 1:
                                                        resource_attributes["log"] = txt
                                                        resource_attributes.update(
                                                            resource_attributes_base
                                                        )
                                                        resource_log = Resource(
                                                            attributes=resource_attributes
                                                        )
                                                        job_logger = get_logger(
                                                            endpoint,
                                                            headers,
                                                            resource_log,
                                                            "job_logger",
                                                        )
                                                        job_logger.error("")
                                                    else:
                                                        resource_attributes_base[
                                                            "log"
                                                        ] = txt
                                                        resource_log = Resource(
                                                            attributes=resource_attributes_base
                                                        )
                                                        job_logger = get_logger(
                                                            endpoint,
                                                            headers,
                                                            resource_log,
                                                            "job_logger",
                                                        )
                                                        job_logger.error("")
                                                    count += 1
                                        else:
                                            count = 1
                                            for string in f:
                                                txt = str(
                                                    ansi_escape.sub(
                                                        " ",
                                                        str(
                                                            string.decode(
                                                                "utf-8", "ignore"
                                                            )
                                                        ),
                                                    )
                                                )
                                                if (
                                                    string.decode("utf-8") != "\n"
                                                    and len(txt) > 2
                                                ):
                                                    if count == 1:
                                                        resource_attributes["log"] = txt
                                                        resource_log = Resource(
                                                            attributes=resource_attributes
                                                        )
                                                        job_logger = get_logger(
                                                            endpoint,
                                                            headers,
                                                            resource_log,
                                                            "job_logger",
                                                        )
                                                        job_logger.info("")
                                                    else:
                                                        resource_attributes_base[
                                                            "log"
                                                        ] = txt
                                                        resource_log = Resource(
                                                            attributes=resource_attributes_base
                                                        )
                                                        job_logger = get_logger(
                                                            endpoint,
                                                            headers,
                                                            resource_log,
                                                            "job_logger",
                                                        )
                                                        job_logger.info("")
                                                    count += 1

                                except Exception as e:
                                    print(e)
                            else:
                                print("Not configured to send logs New Relic, skip...")

                        finally:
                            child.end(end_time=do_time(job["finished_at"]))

                if job == (len(job_lst) - 1):
                    print(job)

            except Exception as e:
                print(e)

        print("All data sent to New Relic for pipeline: " + str(pipeline_json["id"]))
        print("Terminating...")

    finally:
        p_parent.end(end_time=do_time(str(pipeline_json["finished_at"])))

    gl.session.close()


send_to_nr()<|MERGE_RESOLUTION|>--- conflicted
+++ resolved
@@ -24,10 +24,9 @@
     )
 
     try:
-        jobs = pipeline.jobs.list(get_all=True)
+        bridges = pipeline.bridges.list(get_all=True)
         job_lst = []
-<<<<<<< HEAD
-        # Exclude jobs by stage and by GLAB_EXCLUDE_JOBS env var
+        bridge_lst = []
         exclude_jobs = []
         if "GLAB_EXCLUDE_JOBS" in os.environ:
             exclude_jobs = [
@@ -35,6 +34,19 @@
                 for j in os.getenv("GLAB_EXCLUDE_JOBS", "").split(",")
                 if j.strip()
             ]
+        # Process jobs
+    except Exception as e:
+        bridges = pipeline.bridges.list(get_all=True)
+        job_lst = []
+        bridge_lst = []
+        exclude_jobs = []
+        if "GLAB_EXCLUDE_JOBS" in os.environ:
+            exclude_jobs = [
+                j.strip().lower()
+                for j in os.getenv("GLAB_EXCLUDE_JOBS", "").split(",")
+                if j.strip()
+            ]
+        # Process jobs
         for job in jobs:
             job_json = json.loads(job.to_json())
             job_name = str(job_json.get("name", "")).lower()
@@ -44,43 +56,19 @@
             if job_name in exclude_jobs or job_stage in exclude_jobs:
                 continue
             job_lst.append(job_json)
-        if len(job_lst) == 0:
-            print("No data to export, all jobs excluded or are exporters")
+        # Process bridges
+        for bridge in bridges:
+            bridge_json = json.loads(bridge.to_json())
+            bridge_name = str(bridge_json.get("name", "")).lower()
+            bridge_stage = str(bridge_json.get("stage", "")).lower()
+            if bridge_stage in ["new-relic-exporter", "new-relic-metrics-exporter"]:
+                continue
+            if bridge_name in exclude_jobs or bridge_stage in exclude_jobs:
+                continue
+            bridge_lst.append(bridge_json)
+        if len(job_lst) == 0 and len(bridge_lst) == 0:
+            print("No data to export, all jobs and bridges excluded or are exporters")
             exit(0)
-=======
-        # Ensure we don't export data for new relic exporters
-        for job in jobs:
-            job_json = json.loads(job.to_json())
-            if str(job_json["stage"]).lower() not in [
-                "new-relic-exporter",
-                "new-relic-metrics-exporter",
-            ]:
-                job_lst.append(job_json)
-
-        if len(job_lst) == 0:
-            print(
-                "No data to export, assuming this pipeline jobs are new relic exporters"
-            )
-            exit(0)
-
->>>>>>> 83bc57bd
-    except Exception as e:
-        print(e)
-
-    # Set variables to use for OTEL metrics and logs exporters
-    global_resource = Resource(
-        attributes={
-            SERVICE_NAME: GLAB_SERVICE_NAME,
-            "instrumentation.name": "gitlab-integration",
-            "pipeline_id": str(os.getenv("CI_PARENT_PIPELINE")),
-            "project_id": str(os.getenv("CI_PROJECT_ID")),
-            "gitlab.source": "gitlab-exporter",
-            "gitlab.resource.type": "span",
-        }
-    )
-
-    LoggingInstrumentor().instrument(set_logging_format=True, log_level=logging.INFO)
-
     # Create global tracer to export traces to NR
     tracer = get_tracer(endpoint, headers, global_resource, "tracer")
 
